--- conflicted
+++ resolved
@@ -366,19 +366,17 @@
 
 ## 🚧 Changelog
 
-<<<<<<< HEAD
 ### 1.3.0
 
 - TODO: Implement relay mode
 - TODO: Add maximum concurrent downloads option
 - TODO: Improve structure / standardize format / error & status handling for custom and internal messages
 - TODO: Add optional max file size for watching and downloads
-=======
+
 ### 1.2.2
 
 - Update dependencies
 - Enhance automatic polling performance
->>>>>>> 339a38e4
 
 ### 1.2.1
 
